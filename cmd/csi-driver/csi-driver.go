// Copyright 2019 Hewlett Packard Enterprise Development LP

package main

import (
	"fmt"
	"os"
	"os/signal"
	"path/filepath"
	"strconv"
	"syscall"

	"github.com/spf13/cobra"

	"github.com/hpe-storage/common-host-libs/dbservice/etcd"
	log "github.com/hpe-storage/common-host-libs/logger"
	"github.com/hpe-storage/common-host-libs/tunelinux"
	"github.com/hpe-storage/common-host-libs/util"

	"github.com/hpe-storage/csi-driver/pkg/driver"
	"github.com/hpe-storage/csi-driver/pkg/flavor"
	"github.com/hpe-storage/csi-driver/pkg/nodeinit"
)

const (
	csiVersion           = "1.3"
	csiDriverName        = "csi.hpe.com"
	csiControllerLogFile = "/var/log/hpe-csi-controller.log"
	csiNodeLogFile       = "/var/log/hpe-csi-node.log"
	csiEndpoint          = "unix:///var/lib/kubelet/csi.hpe.com/csi.sock"
)

var (
	// Flag variables for the command options
	name                string
	endpoint            string
	dbServer            string
	dbPort              string
	flavorName          string
	podMonitorInterval  string
	nodeMonitorInterval string

	// RootCmd is the main CSI command
	RootCmd = &cobra.Command{
		Use:              "csi",
		Short:            "HPE CSI command-line utility",
		Long:             `A command-line utility for managing the HPE Container Storage Interface (CSI) plugin`,
		TraverseChildren: true,
		Run: func(cmd *cobra.Command, args []string) {
			isNode, _ := cmd.Flags().GetBool("node-service")
			if isNode {
				log.InitLogging(csiNodeLogFile, nil, true)
			} else {
				log.InitLogging(csiControllerLogFile, nil, true)
			}
			log.Info("**********************************************")
			log.Info("*************** HPE CSI DRIVER ***************")
			log.Info("**********************************************")

			log.Infof(">>>>> CMDLINE Exec, args: %v", args)
			defer log.Info("<<<<< CMDLINE Exec")

			if err := csiCliHandler(cmd); err != nil {
				log.Errorf("Failed to execute CLI handler, Err: %v", err.Error())
				os.Exit(1)
			}
		},
	}
)

// Initialize cmd-line flags/commands
func init() {
	RootCmd.PersistentFlags().StringVarP(&name, "name", "n", csiDriverName, "CSI driver name")
	RootCmd.PersistentFlags().StringVarP(&endpoint, "endpoint", "e", csiEndpoint, "CSI endpoint")
	RootCmd.PersistentFlags().StringVarP(&dbServer, "dbserver", "s", "", "Database server for the CSI driver")
	RootCmd.PersistentFlags().StringVarP(&dbPort, "dbport", "p", etcd.DefaultPort, "Database server port for the CSI driver")
	RootCmd.PersistentFlags().BoolP("node-service", "", false, "CSI node-plugin")
	RootCmd.PersistentFlags().BoolP("node-init", "", false, "CSI node-plugin")
	RootCmd.PersistentFlags().BoolP("node-monitor", "", false, "Enable monitoring the node")
	RootCmd.PersistentFlags().StringVarP(&nodeMonitorInterval, "node-monitor-interval", "", "30", "Interval in seconds to monitor the node")
	RootCmd.PersistentFlags().BoolP("help", "h", false, "Show help information")
	RootCmd.PersistentFlags().StringVarP(&flavorName, "flavor", "f", "", "CSI driver flavor")
	RootCmd.PersistentFlags().BoolP("pod-monitor", "", false, "Enable monitoring of pod statuses on unreachable nodes")
	RootCmd.PersistentFlags().StringVarP(&podMonitorInterval, "pod-monitor-interval", "", "30", "Interval in seconds to monitor pods")

}

func csiCliHandler(cmd *cobra.Command) error {
	log.Trace(">>>>> csiCliHandler")
	defer log.Trace("<<<<< csiCliHandler")

	// Process cmd-line arguments for the CSI driver
	driverName, _ := cmd.Flags().GetString("name")
	nodeService, _ := cmd.Flags().GetBool("node-service")
	nodeInit, _ := cmd.Flags().GetBool("node-init")
	endpoint, _ := cmd.Flags().GetString("endpoint")
	dbServer, _ := cmd.Flags().GetString("dbserver")
	dbPort, _ := cmd.Flags().GetString("dbport")
	flavorName, _ := cmd.Flags().GetString("flavor")
	podMonitor, _ := cmd.Flags().GetBool("pod-monitor")
	podMonitorInterval, _ := cmd.Flags().GetString("pod-monitor-interval")
	nodeMonitor, _ := cmd.Flags().GetBool("node-monitor")
	nodeMonitorInterval, _ := cmd.Flags().GetString("node-monitor-interval")

	// Parse the endpoint
	_, addr, err := driver.ParseEndpoint(endpoint)
	if err != nil {
		log.Errorf(err.Error())
		return err
	}

	// Check if the endpoint's dirpath exists
	dirPath := filepath.Dir(addr)
	exists, isDir, err := util.FileExists(dirPath)
	if err != nil {
		return fmt.Errorf("Error while processing the filepath %v, err: %v", dirPath, err.Error())
	}
	if !exists || !isDir {
		return fmt.Errorf("Directory path %v does not exist", dirPath)
	}

	// Set the flavor
	if flavorName == "" {
		flavorName = flavor.Vanilla
	}

	if nodeInit {
<<<<<<< HEAD
		nodeInitContainer := nodeinit.NewNodeInitContainer(flavorName)
		err := nodeInitContainer.NodeInit()
		if err != nil {
			log.Errorf("Error while running the init container logic: %s", err.Error())
			os.Exit(1)
		}
		os.Exit(0)
	}

	if nodeService {
=======
>>>>>>> f53a969f
		// Check if the node configuration is disabled
		disableNodeConfiguraton := os.Getenv("DISABLE_NODE_CONFIGURATION")

		if disableNodeConfiguraton == "true" {
			log.Infof("Skipping node configuration, DISABLE_NODE_CONFIGURATION=%v. All block storage services needs to be installed and configured manually.", disableNodeConfiguraton)
		} else {
			// perform conformance checks and service management
			// configure iscsi
			err = tunelinux.ConfigureIscsi()
			if err != nil {
				return fmt.Errorf("Unable to configure iscsid service, err %v", err.Error())
			}

			// configure multipath
			err = tunelinux.ConfigureMultipath()
			if err != nil {
				return fmt.Errorf("Unable to configure multipathd service, err %v", err.Error())
			}
		}
		nodeInitContainer := nodeinit.NewNodeInitContainer(flavorName, nodeService)
		err := nodeInitContainer.NodeInit()
		if err != nil {
			log.Errorf("Error while running the init container logic: %s", err.Error())
			os.Exit(1)
		}
		os.Exit(0)
	}

	monitorInterval, err := strconv.ParseInt(podMonitorInterval, 10, 64)
	if err != nil {
		return fmt.Errorf("invalid interval %s provided for monitoring pods on unreachable nodes", podMonitorInterval)
	}

	var nmInterval int64
	disableNodeMonitor := os.Getenv("DISABLE_NODE_MONITOR")
	if disableNodeMonitor == "true" {
		log.Infof("Node monitor is disabled, DISABLE_NODE_MONITOR=%v."+
			"Skipping the node monitor", disableNodeMonitor)
		nodeMonitor = false
	} else {
		nmInterval, err = strconv.ParseInt(nodeMonitorInterval, 10, 64)
		if err != nil {
			return fmt.Errorf("invalid interval %s provided for monitoring the node", nmInterval)
		}
	}

	pid := os.Getpid()
	d, err := driver.NewDriver(
		driverName,
		csiVersion,
		endpoint,
		flavorName,
		nodeService,
		dbServer,
		dbPort,
		podMonitor,
		monitorInterval,
		nodeMonitor,
		nmInterval)
	if err != nil {
		return fmt.Errorf("Error instantiating plugin %v, Err: %v", driverName, err.Error())
	}
	log.Infof("About to start the CSI driver '%v with KubeletRootDirectory %s'", driverName, d.KubeletRootDir)

	d.Start(nodeService)
	log.Infof("[%d] reply  : %v", pid, os.Args)
	chanDone := d.StartScrubber(nodeService) // Start scrubber task

	// Handle signals
	stop := make(chan os.Signal, 1)
	signal.Notify(stop, os.Interrupt,
		syscall.SIGSEGV,
		syscall.SIGTERM)

	s := <-stop
	log.Infof("Exiting due to signal [%v] notification for pid [%d]", s.String(), pid)
	d.StopScrubber(nodeService, chanDone) // Stop scrubber task
	d.Stop(nodeService)
	log.Infof("Stopped [%d]", pid)
	return nil
}

// Main runs csi interpreting command-line flags and commands
func Main() {

	if err := RootCmd.Execute(); err != nil {
		log.Error("Failed to execute, err:", err.Error())
		os.Exit(1)
	}
}

func main() {
	/* Start CSI plugin service */
	Main()
}<|MERGE_RESOLUTION|>--- conflicted
+++ resolved
@@ -125,19 +125,6 @@
 	}
 
 	if nodeInit {
-<<<<<<< HEAD
-		nodeInitContainer := nodeinit.NewNodeInitContainer(flavorName)
-		err := nodeInitContainer.NodeInit()
-		if err != nil {
-			log.Errorf("Error while running the init container logic: %s", err.Error())
-			os.Exit(1)
-		}
-		os.Exit(0)
-	}
-
-	if nodeService {
-=======
->>>>>>> f53a969f
 		// Check if the node configuration is disabled
 		disableNodeConfiguraton := os.Getenv("DISABLE_NODE_CONFIGURATION")
 
@@ -148,19 +135,21 @@
 			// configure iscsi
 			err = tunelinux.ConfigureIscsi()
 			if err != nil {
-				return fmt.Errorf("Unable to configure iscsid service, err %v", err.Error())
+				log.Errorf("Unable to configure iscsid service, err %v", err.Error())
+				os.Exit(1)
 			}
 
 			// configure multipath
 			err = tunelinux.ConfigureMultipath()
 			if err != nil {
-				return fmt.Errorf("Unable to configure multipathd service, err %v", err.Error())
+				log.Errorf("Unable to configure multipathd service, err %v", err.Error())
+				os.Exit(1)
 			}
 		}
-		nodeInitContainer := nodeinit.NewNodeInitContainer(flavorName, nodeService)
+		nodeInitContainer := nodeinit.NewNodeInitContainer(flavorName)
 		err := nodeInitContainer.NodeInit()
 		if err != nil {
-			log.Errorf("Error while running the init container logic: %s", err.Error())
+			log.Errorf("Error while initiating the hpe csi driver container, refer the logs for more information: %s", err.Error())
 			os.Exit(1)
 		}
 		os.Exit(0)
