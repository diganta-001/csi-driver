# HPE CSI Driver for Kubernetes

A Container Storage Interface ([CSI](https://github.com/container-storage-interface/spec)) Driver for Kubernetes. The HPE CSI Driver for Kubernetes allows you to use a [Container Storage Provider](https://github.com/hpe-storage/container-storage-provider) (CSP) to perform data management operations on storage resources.

## Releases

The CSI driver is released with a set of container images published on Quay. Those are in turn referenced from deployment manifests, Helm charts and Operators (see next section). Relases are rolled up on the [HPE Storage Container Orchestrator Documentation](https://scod.hpedev.io/csi_driver/index.html#compatibility_and_support) (SCOD) portal.

- Release notes are hosted in [release-notes](release-notes).

## Deploying and using the CSI driver on Kubernetes
<<<<<<< HEAD

All documentation for installing and using the CSI driver with a HPE storage backend (CSP) is available on [SCOD](https://scod.hpedev.io/csi_driver/deployment.html).

Release vehicles include:

- [HPE CSI Driver for Kubernetes Helm chart](https://artifacthub.io/packages/helm/hpe-storage/hpe-csi-driver)
- [HPE CSI Operator for Kubernetes](https://operatorhub.io/operator/hpe-csi-operator).

Source deployment manifests are available in [hpe-storage/co-deployments](https://github.com/hpe-storage/co-deployments).

## Building
=======
All documentation for installing and using the HPE CSI Driver for Kubernetes with a HPE storage backend is available on the [HPE Storage Container Orchestrator Documentation](https://scod.hpedev.io/csi_driver) (SCOD) portal. It's also available through a [Helm chart](https://hub.helm.sh/charts/hpe-storage/hpe-csi-driver) and [Operator](https://operatorhub.io/operator/hpe-csi-operator).

## Kubernetes compatibility

The CSI driver is designed to be used with Kubernetes. It has not been tested with any other container orchestrator (CO).

<table>
  <thead>
    <tr>
      <th></th>
      <th colspan=3>Kubernetes Version</th>
      <th rowspan=2> Release Notes</th>
    </tr>
    <tr>
      <th>HPE CSI Driver</th>
      <th><= 1.12</th>
      <th>1.13+</th>
      <th>1.14+</th>
    </tr>
  </thead>
  <tbody>
    <tr>
      <td>v1.0.0</td>
      <td>no</td>
      <td>yes</td>
      <td>yes</td>
      <td><a href="release-notes/v1.0.0.md">v1.0.0</a></td>
    </tr>
  </tbody>
  <tbody>
    <tr>
      <td>v1.1.0</td>
      <td>no</td>
      <td>yes</td>
      <td>yes</td>
      <td><a href="release-notes/v1.1.0.md">v1.1.0</a></td>
    </tr>
  </tbody>
  <tbody>
    <tr>
      <td>v1.2.0</td>
      <td>no</td>
      <td>no</td>
      <td>yes</td>
      <td><a href="release-notes/v1.2.0.md">v1.2.0</a></td>
    </tr>
  </tbody>
</table>

**Note:** Support matrix for each release can be found on SCOD: [Compatability and support](https://scod.hpedev.io/csi_driver/index.html#compatibility_and_support).

## Building the HPE CSI Driver
>>>>>>> ae220c11

Instructions on how to build the HPE CSI Driver can be found in [BUILDING.md](BUILDING.md).

## Testing

Example Kubernetes object definitions used to build test cases for the CSI driver are available in [examples](examples).

## Support

The HPE CSI Driver for Kubernetes 1.0.0 and onwards is fully supported by HPE and is Generally Available. Certain CSI features may be subject to alpha and beta status. Refer to the [official table](https://kubernetes.io/docs/reference/command-line-tools-reference/feature-gates/) of feature gates in the Kubernetes documentation to find availability of beta features.

Formal support statements for each HPE supported CSP is [available on SCOD](https://scod.hpedev.io/legal/support). Use this facility for formal support of your HPE storage products, including the CSI driver.

## Community

Please file any issues, questions or feature requests you may have [here](https://github.com/hpe-storage/csi-driver/issues) (do not use this facility for support inquiries of your HPE storage product, see [SCOD](https://scod.hpedev.io/legal/support) for support). You may also join our Slack community to chat with HPE folks close to this project. We hang out in `#NimbleStorage`, `#3par-primera`, `#hpe-cloud-volumes` and `#Kubernetes`. Sign up at [slack.hpedev.io](https://slack.hpedev.io/) and login at [hpedev.slack.com](https://hpedev.slack.com/)

## Contributing

We value all feedback and contributions. If you find any issues or want to contribute, please feel free to open an issue or file a PR. More details in [CONTRIBUTING.md](CONTRIBUTING.md)

## License

This is open source software licensed using the Apache License 2.0. Please see [LICENSE](LICENSE) for details.<|MERGE_RESOLUTION|>--- conflicted
+++ resolved
@@ -9,7 +9,6 @@
 - Release notes are hosted in [release-notes](release-notes).
 
 ## Deploying and using the CSI driver on Kubernetes
-<<<<<<< HEAD
 
 All documentation for installing and using the CSI driver with a HPE storage backend (CSP) is available on [SCOD](https://scod.hpedev.io/csi_driver/deployment.html).
 
@@ -21,60 +20,6 @@
 Source deployment manifests are available in [hpe-storage/co-deployments](https://github.com/hpe-storage/co-deployments).
 
 ## Building
-=======
-All documentation for installing and using the HPE CSI Driver for Kubernetes with a HPE storage backend is available on the [HPE Storage Container Orchestrator Documentation](https://scod.hpedev.io/csi_driver) (SCOD) portal. It's also available through a [Helm chart](https://hub.helm.sh/charts/hpe-storage/hpe-csi-driver) and [Operator](https://operatorhub.io/operator/hpe-csi-operator).
-
-## Kubernetes compatibility
-
-The CSI driver is designed to be used with Kubernetes. It has not been tested with any other container orchestrator (CO).
-
-<table>
-  <thead>
-    <tr>
-      <th></th>
-      <th colspan=3>Kubernetes Version</th>
-      <th rowspan=2> Release Notes</th>
-    </tr>
-    <tr>
-      <th>HPE CSI Driver</th>
-      <th><= 1.12</th>
-      <th>1.13+</th>
-      <th>1.14+</th>
-    </tr>
-  </thead>
-  <tbody>
-    <tr>
-      <td>v1.0.0</td>
-      <td>no</td>
-      <td>yes</td>
-      <td>yes</td>
-      <td><a href="release-notes/v1.0.0.md">v1.0.0</a></td>
-    </tr>
-  </tbody>
-  <tbody>
-    <tr>
-      <td>v1.1.0</td>
-      <td>no</td>
-      <td>yes</td>
-      <td>yes</td>
-      <td><a href="release-notes/v1.1.0.md">v1.1.0</a></td>
-    </tr>
-  </tbody>
-  <tbody>
-    <tr>
-      <td>v1.2.0</td>
-      <td>no</td>
-      <td>no</td>
-      <td>yes</td>
-      <td><a href="release-notes/v1.2.0.md">v1.2.0</a></td>
-    </tr>
-  </tbody>
-</table>
-
-**Note:** Support matrix for each release can be found on SCOD: [Compatability and support](https://scod.hpedev.io/csi_driver/index.html#compatibility_and_support).
-
-## Building the HPE CSI Driver
->>>>>>> ae220c11
 
 Instructions on how to build the HPE CSI Driver can be found in [BUILDING.md](BUILDING.md).
 
